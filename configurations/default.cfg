# General
<<<<<<< HEAD
nthreads = 1 # Number of threads to use in multi-threaded functions
=======
nthreads = 8 # Number of threads to use in multi-threaded functions
>>>>>>> e0c5de52

# Combining
missing_subint_tolerance = 1 # Fraction of subints that can be missing from a subband before removing the entire subband
expected_subint_length = 10.0
expected_subint_bw = 25.0
expected_nsubbands = 8
combine_maxspan = 3600 # Max number of seconds a combined archive can span (psradd -g)
combine_maxgap = 119 # Maximum gap between archives before starting a combined archive (psradd -G)

# Cleaning
surgical_default_params = 'chan_breakpoints=None,chan_numpieces=1,chan_order=1,chanthresh=3,subint_breakpoints=1,subint_numpieces=1,subint_order=2;1,subintthresh=3'
hotbins_default_params = 'calfrac=0.5,fscrunchfirst=False,iscal=False,onpulse=,threshold=5,tscrunchfirst=False'
rcvrstd_default_params = 'badchans=0;1;2;3;4;5;6;7;8;9;10;11;12;13;14;15;16;17;18;19;20;21;22;23;24;25;26;27;28;29;30;31;32;33;34;35;36;37;38;39;40;41;42;43;44;45;46;47;48;49;50;51;52;53;54;55;56;57;58;59;60;61;62;63;64;65;66;67;68;69;70;71;72;73;74;75;76;77;78;79;80;81;82;83;84;85;86;87;88;89;90;91;92;93;94;95;96;97;98;99;100;101;102;103;104;105;106;107;108;109;110;111;112;113;114;115;116;117;118;119;120;121;122;123;124;125;126;127;128;129;130;131;132;133;134;135;136;137;138;139;140;141;142;143;144;145;146;147;148;149;150;151;152;153;154;155;156;157;158;159;160;161;162;163;164;165;166;167;168;169;170;171;172;173;174;175;176;177;178;179;180;181;182;183;184;185;186;187;188;189;190;191;192;193;194;195;196;197;198;199;200;201;202;203;204;205;206;207;208;209;210;286;287;288;289;290;291;292;293;294;295;296;297;298;299;300;301;302;303;304;305;306;307;308;309;310;311;312;313;314;315;316;317;318;319;320;321;322;323;324;325;326;327;328;329;330;331;332;333;334;335;336;337;338;339;340;341;342;343;344;345;346;347;348;349;350;351;352;353;354;355;356;357;358;359;360;361;362;363;364;365;366;367;368;369;370;371;372;373;374;375;376;377;378;379;380;381;382;383;384;385;386;387;388;389;390;391;392;393;394;395;396;397;398;399;400;401;402;403;404;405;406;407;408;409;410;411;412;413;414;415;416;417;418;419;420;421;422;423;424;425;426;427;428;429;430;431;432;433;434;435;436;437;438;439;440;441;442;443;444;445;446;447;448;449;450;451;452;453;454;455;456;457;458;459;460;461;462;463;464;465;466;467;468;469;470;471;472;473;474;475;476;477;478;479;480;481;482;483;484;485;486;487;488;489;490;491;492;493;494;495;496;497;831;832;833;834;883;884;885;886;936;937;938;1099;1100;1101;1108;1109;1110;1111;1113;1114;1115;1116;1117;1118;1119;1120;1121;1122;1123;1124;1125;1126;1127;1128;1166;1167;1175;1176;1177;1180;1181;1184;1185;1186;1194;1195;1196;1199;1200;1201;1204;1205;1223;1224;1228;1229;1276;1277;1295;1296;1300;1301;1309;1310;1311;1333;1334;1335;1338;1339;1347;1348;1349;1357;1358;1362;1363;1387;1388;1389;1390;1391;1392;1393;1394;1395;1396;1397;1398;1399;1400;1401;1402;1403;1404;1405;1406;1407;1408;1409;1410;1411;1412;1413;1414;1415;1416;1417;1418;1419;1420;1421;1422;1423;1424;1425;1426;1427;1428;1429;1430;1431;1432;1433;1434;1435;1436;1437;1438;1439;1440;1441;1442;1443;1444;1445;1446;1447;1448;1449;1450;1451;1452;1453;1454;1455;1456;1457;1458;1459;1460;1461;1462;1463;1464;1465;1466;1467;1468;1469;1470;1471;1472;1473;1474;1475;1476;1477;1478;1479;1480;1481;1482;1483;1484;1485;1486;1487;1488;1489;1490;1491;1492;1493;1494;1495;1496;1497;1498;1499;1500;1501;1502;1503;1504;1505;1506;1507;1508;1509;1510;1511;1512;1513;1514;1515;1516;1517;1518;1519;1520;1521;1522;1523;1524;1525;1526;1527;1528;1529;1530;1531;1532;1533;1534;1535;1536;1537;1538;1539;1540;1541;1542;1543;1544;1545;1546;1547;1548;1549;1550;1551;1552;1553;1554;1555;1556;1557;1558;1559;1560;1561;1562;1563;1564;1565;1566;1567;1568;1569;1570;1571;1572;1573;1574;1575;1576;1577;1578;1579;1580;1581;1582;1583;1584;1585;1586;1587;1588;1589;1590;1591;1592;1593;1594;1595;1596;1597;1598;1599;1600;1601;1602;1603;1604;1605;1606;1607;1608;1609;1610;1611;1612;1613;1614;1615;1616;1617;1618;1619;1620;1621;1622;1623;1624;1625;1626;1627;1628;1629;1630;1631;1632;1633;1634;1635;1636;1637;1638;1639;1640;1641;1642;1643;1644;1645;1646;1647;1648;1649;1650;1651;1652;1653;1654;1655;1656;1657;1658;1659;1660;1661;1662;1663;1664;1665;1666;1667;1668;1669;1670;1671;1672;1673;1674;1675;1676;1677;1678;1679;1680;1681;1682;1683;1684;1685;1686;1687;1688;1689;1690;1691;1692;1693;1694;1695;1696;1697;1698;1699;1700;1701;1702;1703;1704;1705;1706;1707;1708;1709;1710;1711;1712;1713;1714;1715;1716;1717;1718;1719;1720;1721;1722;1723;1724;1725;1726;1727;1728;1729;1730;1731;1732;1733;1734;1735;1736;1737;1738;1739;1740;1741;1742;1743;1744;1745;1746;1747;1748;1749;1750;1751;1752;1753;1754;1755;1756;1757;1758;1759;1760;1761;1762;1763;1764;1765;1766;1767;1768;1769;1770;1771;1772;1773;1774;1775;1776;1777;1778;1779;1780;1781;1782;1783;1784;1785;1786;1787;1788;1789;1790;1791;1792;1793;1794;1795;1796;1797;1798;1799;1800;1801;1802;1803;1804;1805;1806;1807;1808;1809;1810;1811;1812;1813;1814;1815;1816;1817;1818;1819;1820;1821;1822;1823;1824;1825;1826;1827;1828;1829;1830;1831;1832;1833;1834;1835;1836;1837;1838;1839;1840;1841;1842;1843;1844;1845;1846;1847;1848;1849;1850;1851;1852;1853;1854;1855;1856;1857;1858;1859;1860;1861;1862;1863;1864;1865;1866;1867;1868;1869;1870;1871;1872;1873;1874;1875;1876;1877;1878;1879;1880;1881;1882;1883;1884;1885;1886;1887;1888;1889;1890;1891;1892;1893;1894;1895;1896;1897;1898;1899;1900;1901;1902;1903;1904;1905;1906;1907;1908;1909;1910;1911;1912;1913;1914;1915;1916;1917;1918;1919;1920;1921;1922;1923;1924;1925;1926;1927;1928;1929;1930;1931;1932;1933;1934;1935;1936;1937;1938;1939;1940;1941;1942;1943;1944;1945;1946;1947;1948;1949;1950;1951;1952;1953;1954;1955;1956;1957;1958;1959;1960;1961;1962;1963;1964;1965;1966;1967;1968;1969;1970;1971;1972;1973;1974;1975;1976;1977;1978;1979;1980;1981;1982;1983;1984;1985;1986;1987;1988;1989;1990;1991;1992;1993;1994;1995;1996;1997;1998;1999;2000;2001;2002;2003;2004;2005;2006;2007;2008;2009;2010;2011;2012;2013;2014;2015;2016;2017;2018;2019;2020;2021;2022;2023;2024;2025;2026;2027;2028;2029;2030;2031;2032;2033;2034;2035;2036;2037;2038;2039;2040;2041;2042;2043;2044;2045;2046;2047;2048;2049;2050;2051;2052;2053;2054;2055;2056;2057;2058;2059;2060;2061;2062;2063;2064;2065;2066;2067;2068;2069;2070;2071;2072;2073;2074;2075;2076;2077;2078;2079;2080;2081;2082;2083;2084;2085;2086;2087;2088;2089;2090;2091;2092;2093;2094;2095;2096;2097;2098;2099;2100;2101;2102;2103;2104;2105;2106;2107;2108;2109;2110;2111;2112;2113;2114;2115;2116;2117;2118;2119;2120;2121;2122;2123;2124;2125;2126;2127;2128;2700;2701;2702;2703;2704;2705;2706;2707;2708;2709;2900;2901;2902;2903;2904;2905;2906;2907;2908;2909;2910;2911;2912;2913;2914;2915;2916;2917;2918;2919;2920;2921;2922;2923;2924;2925;2926;2927;2928;2929;2930;2931;2932;2933;2934;2935;2936;2937;2938;2939;2940;2941;2942;2943;2944;2945;2946;2947;2948;2949;2950;2951;2952;2953;2954;2955;2956;2957;2958;2959;2960;2961;2962;2963;2964;2965;2966;2967;2968;2969;2970;2971;2972;2973;2974;2975;2976;2977;2978;2979;2980;2981;2982;2983;2984;2985;2986;2987;2988;2989;2990;2991;2992;2993;2994;2995;2996;2997;2998;2999;3000;3001;3002;3003;3004;3005;3006;3007;3008;3009;3010;3011;3012;3013;3014;3015;3016;3017;3018;3019;3020;3021;3022;3023;3024;3025;3026;3027;3028;3029;3030;3031;3032;3033;3034;3035;3036;3037;3038;3039;3040;3041;3042;3043;3044;3174;3175;3176;3177;3178;3179;3180;3181;3182;3183;3184;3185;3186;3187;3188;3189;3190;3191;3192;3193;3194;3195;3196;3197;3198;3199;3200;3201;3202;3203;3204;3205;3206;3207;3208;3209;3210;3211;3212;3213;3214;3215;3216;3217;3218;3219;3220;3221;3222;3223;3224;3225;3226;3227;3228;3229;3230;3231;3232;3233;3234;3235;3236;3237;3238;3239;3240;3241;3242;3243;3244;3245;3246;3247;3248;3249;3250;3251;3252;3253;3254;3255;3256;3257;3258;3259;3260;3261;3262;3263;3264;3265;3266;3267;3268;3269;3270;3271;3272;3273;3274;3275;3276;3277;3278;3279;3280;3281;3282;3283;3284;3285;3286;3287;3288;3289;3290;3291;3292;3293;3294;3295;3296;3297;3298;3299;3300;3301;3302;3303;3304;3305;3306;3307;3308;3309;3310;3311;3312;3313;3314;3315;3316;3317;3318;3319;3320;3321;3322;3323;3324;3325;3326;3327;3328;3329;3330;3331;3332;3333;3334;3335;3336;3337;3338;3339;3340;3341;3342;3343;3344;3345;3346;3347;3348;3349;3350;3351;3352;3353;3354;3355;3356;3357;3358;3359;3360;3361;3362;3363;3364;3365;3366;3367;3368;3369;3370;3371;3372;3373;3374;3375;3376;3377;3378;3379;3380;3381;3382;3383;3384;3385;3386;3387;3388;3389;3390;3391;3392;3393;3394;3395;3396;3397;3398;3399;3400;3401;3402;3403;3404;3405;3406;3407;3408;3409;3410;3411;3412;3413;3414;3415;3416;3417;3418;3419;3420;3421;3422;3423;3424;3425;3426;3427;3428;3429;3430;3431;3432;3433;3434;3435;3436;3437;3438;3439;3440;3441;3442;3443;3444;3445;3446;3447;3448;3449;3450;3451;3452;3453;3454;3455;3456;3457;3458;3459;3460;3461;3462;3463;3464;3465;3466;3467;3468;3469;3470;3471;3472;3473;3474;3475;3476;3477;3478;3479;3480;3481;3482;3483;3484;3485;3486;3487;3488;3489;3490;3491;3492;3493;3494;3495;3496;3497;3498;3499;3500;3501;3502;3503;3504;3505;3506;3507;3508;3509;3510;3511;3512;3513;3514;3515;3516;3517;3518;3519;3520;3521;3522;3523;3524;3525;3526;3527;3528;3529;3530;3531;3532;3533;3534;3535;3536;3537;3538;3539;3540;3541;3542;3543;3544;3545;3546;3547;3548;3549;3550;3551;3552;3553;3554;3555;3556;3557;3558;3559;3560;3561;3562;3563;3564;3565;3566;3567;3568;3569;3570;3571;3572;3573;3574;3575;3576;3577;3578;3579;3580;3581;3582;3583;3584;3585;3586;3587;3588;3589;3590;3591;3592;3593;3594;3595;3596;3597;3598;3599;3600;3601;3602;3603;3604;3605;3606;3607;3608;3609;3610;3611;3612;3613;3614;3615;3616;3617;3618;3619;3620;3621;3622;3623;3624;3625;3626;3627;3628;3629;3630;3631;3632;3633;3634;3635;3636;3637;3638;3639;3640;3641;3642;3643;3644;3645;3646;3647;3648;3649;3650;3651;3652;3653;3654;3655;3656;3657;3658;3659;3660;3661;3662;3663;3664;3665;3666;3667;3668;3669;3670;3671;3672;3673;3674;3675;3676;3677;3678;3679;3680;3681;3682;3683;3684;3685;3686;3687;3896;3897;3898;3899;3900;3901;3902;3903;3904;3905;3906;3907;3908;3909;3910;3911;3912;3913;3914;3915;3916;3917;3918;3919;3920;3921;3922;3923;3924;3925;3926;3927;3928;3929;3930;3931;3932;3933;3934;3935;3936;3937;3938;3939;3940;3941;3942;3943;3944;3945;3946;3947;3948;3949;3950;3951;3952;3953;3954;3955;3956;3957;3958;3959;3960;3961;3962;3963;3964;3965;3966;3967;3968;3969;3970;3971;3972;3973;3974;3975;3976;3977;3978;3979;3980;3981;3982;3983;3984;3985;3986;3987;3988;3989;3990;3991;3992;3993;3994;3995;3996;3997;3998;3999;4000;4001;4002;4003;4004;4005;4006;4007;4008;4009;4010;4011;4012;4013;4014;4015;4016;4017;4018;4019;4020;4021;4022;4023;4024;4025;4026;4027;4028;4029;4030;4031;4032;4033;4034;4035;4036;4037;4038;4039;4040;4041;4042;4043;4044;4045;4046;4047;4048;4049;4050;4051;4052;4053;4054;4055;4056;4057;4058;4059;4060;4061;4062;4063;4064;4065;4066;4067;4068;4069;4070;4071;4072;4073;4074;4075;4076;4077;4078;4079;4080;4081;4082;4083;4084;4085;4086;4087;4088;4089;4090;4091;4092;4093;4094;4095,badfreqs=None,badsubints=None,response=None,trimbw=0,trimfrac=0,trimnum=0'
bandwagon_default_params = 'badchantol=0.5,badsubtol=0.5'

clean_chanthresh = 5.0 # Threshold for masking an entire channel
clean_subintthresh = 5.0 # Threshold for masking an entire subint
clean_binthresh = 2.0 # Threshold for masking bins

# Detrending data
subint_order = [2,1] # Order of polynomial to remove from subints
subint_breakpoints = [[],[]] # Breakpoints to use
subint_numpieces = [2,4] # Number of pieces to break subints into when detrending. A non-None value here will override 'subint_breakpoints'
chan_order = [1] # Order of polynomial to remove from chans
chan_breakpoints = [[]] # Breakpoints to use
chan_numpieces = [4] # Number of pieces to break chans into when detrending. A non-None value here will override 'chan_breakpoints'

# TOA generation
ntoa_freq = 1 # Number of TOAs to generate in the frequency direction
ntoa_time = 1 # Number of TOAs to generate in the time direction
toa_format = "tempo2" # Output format for TOAs
toa_method = "PGS" # Algorithm to measure TOAs
base_standards_dir = "/aux/pc20237a/plazar/timing/EPTA/standards"
analytic = False # If analytic standards (i.e. *.m files) should be used
flags = ["-i %(backend)s", "-r %(rcvr)s"] # Flags to add to each TOA line

# Diagnostics
funcs_to_plot = ['std', 'mean'] # Functions to use when making diagnostic plots
rmbaseline = True
dedisp = True
rmprof = True
centre_prof = True
logcolours = False
vmin = 0
vmax = 1<|MERGE_RESOLUTION|>--- conflicted
+++ resolved
@@ -1,9 +1,5 @@
 # General
-<<<<<<< HEAD
-nthreads = 1 # Number of threads to use in multi-threaded functions
-=======
 nthreads = 8 # Number of threads to use in multi-threaded functions
->>>>>>> e0c5de52
 
 # Combining
 missing_subint_tolerance = 1 # Fraction of subints that can be missing from a subband before removing the entire subband
